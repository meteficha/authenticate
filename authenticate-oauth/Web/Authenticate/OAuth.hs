{-# LANGUAGE CPP, DeriveDataTypeable, FlexibleContexts, MultiParamTypeClasses #-}
{-# LANGUAGE OverloadedStrings, StandaloneDeriving                            #-}
{-# OPTIONS_GHC -Wall -fno-warn-orphans #-}
module Web.Authenticate.OAuth
    ( -- * Data types
      OAuth, def, newOAuth, oauthServerName, oauthRequestUri, oauthAccessTokenUri,
      oauthAuthorizeUri, oauthSignatureMethod, oauthConsumerKey,
      oauthConsumerSecret, oauthCallback, oauthRealm, oauthVersion,
      OAuthVersion(..), SignMethod(..), Credential(..), OAuthException(..),
      -- * Operations for credentials
      newCredential, emptyCredential, insert, delete, inserts, injectVerifier,
      -- * Signature
      signOAuth, genSign,
      -- * Url & operation for authentication
      authorizeUrl, authorizeUrl', getAccessToken, getTemporaryCredential,
      getTokenCredential, getTemporaryCredentialWithScope,
      getAccessTokenProxy, getTemporaryCredentialProxy,
      getTokenCredentialProxy,
      getAccessToken', getTemporaryCredential',
      -- * Utility Methods
      paramEncode, addScope, addMaybeProxy
    ) where
import           Blaze.ByteString.Builder     (toByteString, Builder)
import qualified Codec.Crypto.RSA             as RSA
import           Control.Exception
import           Control.Monad
import           Control.Monad.IO.Class       (MonadIO, liftIO)
import           Control.Monad.Trans.Control
import           Control.Monad.Trans.Resource
import           Crypto.Types.PubKey.RSA      (PrivateKey (..), PublicKey (..))
import           Data.ByteString.Base64
import qualified Data.ByteString.Char8        as BS
import qualified Data.ByteString.Lazy.Char8   as BSL
import           Data.Char
import           Data.Conduit                 (Source, ($$), ($=))
import           Data.Conduit.Blaze           (builderToByteString)
import qualified Data.Conduit.List            as CL
import           Data.Default
import           Data.Digest.Pure.SHA
import qualified Data.IORef                   as I
import           Data.List                    (sortBy)
import           Data.Maybe
import           Data.Time
import           Network.HTTP.Conduit
import           Network.HTTP.Types           (SimpleQuery, parseSimpleQuery)
import           Network.HTTP.Types           (Header)
import           Network.HTTP.Types           (renderSimpleQuery, status200)
import           Numeric
import           System.Random
#if MIN_VERSION_base(4,7,0)
import Data.Data hiding (Proxy (..))
#else
import Data.Data
<<<<<<< HEAD
import qualified Data.ByteString.Char8 as BS
import qualified Data.ByteString.Lazy.Char8 as BSL
import Data.Maybe
import Network.HTTP.Types (parseSimpleQuery, SimpleQuery)
import Control.Exception
import Control.Monad
import Data.List (sortBy)
import System.Random
import Data.Char
import Data.Digest.Pure.SHA
import Data.ByteString.Base64
import Data.Time
import Numeric
#if MIN_VERSION_RSA(2, 0, 0)
import Codec.Crypto.RSA (rsassa_pkcs1_v1_5_sign, hashSHA1)
#else
import Codec.Crypto.RSA (rsassa_pkcs1_v1_5_sign, ha_SHA1)
#endif
import Crypto.Types.PubKey.RSA (PrivateKey(..), PublicKey(..))
import Network.HTTP.Types (Header)
import Blaze.ByteString.Builder (toByteString)
import Control.Monad.IO.Class (MonadIO)
import Network.HTTP.Types (renderSimpleQuery, status200)
import Data.Conduit (($$), ($=), Source)
import qualified Data.Conduit.List as CL
import Data.Conduit.Blaze (builderToByteString)
import Blaze.ByteString.Builder (Builder)
import Control.Monad.IO.Class (liftIO)
import Control.Monad.Trans.Control
import Control.Monad.Trans.Resource
import Data.Default
import qualified Data.IORef as I
=======
#endif
>>>>>>> 42bcb8ee

-- | Data type for OAuth client (consumer).
--
-- The constructor for this data type is not exposed.
-- Instead, you should use the 'def' method or 'newOAuth' function to retrieve a default instance,
-- and then use the records below to make modifications.
-- This approach allows us to add configuration options without breaking backwards compatibility.
data OAuth = OAuth { oauthServerName      :: String -- ^ Service name (default: @\"\"@)
                   , oauthRequestUri      :: String
                   -- ^ URI to request temporary credential (default: @\"\"@).
                   --   You MUST specify if you use 'getTemporaryCredential'', 'getTemporaryCredentialProxy'
                   --   or 'getTemporaryCredential'; otherwise you can just leave this empty.
                   , oauthAccessTokenUri  :: String
                   -- ^ Uri to obtain access token (default: @\"\"@).
                   --   You MUST specify if you use 'getAcessToken' or 'getAccessToken'';
                   --   otherwise you can just leave this empty.
                   , oauthAuthorizeUri    :: String
                   -- ^ Uri to authorize (default: @\"\"@).
                   --   You MUST specify if you use 'authorizeUrl' or 'authorizeZUrl'';
                   --   otherwise you can just leave this empty.
                   , oauthSignatureMethod :: SignMethod
                   -- ^ Signature Method (default: 'HMACSHA1')
                   , oauthConsumerKey     :: BS.ByteString
                   -- ^ Consumer key (You MUST specify)
                   , oauthConsumerSecret  :: BS.ByteString
                   -- ^ Consumer Secret (You MUST specify)
                   , oauthCallback        :: Maybe BS.ByteString
                   -- ^ Callback uri to redirect after authentication (default: @Nothing@)
                   , oauthRealm           :: Maybe BS.ByteString
                   -- ^ Optional authorization realm (default: @Nothing@)
                   , oauthVersion         :: OAuthVersion
                   -- ^ OAuth spec version (default: 'OAuth10a')
                   } deriving (Show, Eq, Ord, Read, Data, Typeable)

data OAuthVersion = OAuth10     -- ^ OAuth protocol ver 1.0 (no oauth_verifier; differs from RFC 5849).
                  | OAuth10a    -- ^ OAuth protocol ver 1.0a. This corresponds to community's 1.0a spec and RFC 5849.
                    deriving (Show, Eq, Ord, Data, Typeable, Read)

-- | Default value for OAuth datatype.
-- You must specify at least oauthServerName, URIs and Tokens.
newOAuth :: OAuth
newOAuth = OAuth { oauthSignatureMethod = HMACSHA1
                 , oauthCallback = Nothing
                 , oauthRealm    = Nothing
                 , oauthServerName = ""
                 , oauthRequestUri = ""
                 , oauthAccessTokenUri = ""
                 , oauthAuthorizeUri = ""
                 , oauthConsumerKey = error "You MUST specify oauthConsumerKey parameter."
                 , oauthConsumerSecret = error "You MUST specify oauthConsumerSecret parameter."
                 , oauthVersion = OAuth10a
                 }

instance Default OAuth where
  def = newOAuth

-- | Data type for signature method.
data SignMethod = PLAINTEXT
                | HMACSHA1
                | RSASHA1 PrivateKey
                  deriving (Show, Eq, Ord, Read, Data, Typeable)
deriving instance Ord PrivateKey
deriving instance Ord PublicKey

-- | Data type for redential.
data Credential = Credential { unCredential :: [(BS.ByteString, BS.ByteString)] }
                  deriving (Show, Eq, Ord, Read, Data, Typeable)

-- | Empty credential.
emptyCredential :: Credential
emptyCredential = Credential []

-- | Convenient function to create 'Credential' with OAuth Token and Token Secret.
newCredential :: BS.ByteString -- ^ value for oauth_token
              -> BS.ByteString -- ^ value for oauth_token_secret
              -> Credential
newCredential tok sec = Credential [("oauth_token", tok), ("oauth_token_secret", sec)]

token, tokenSecret :: Credential -> BS.ByteString
token = fromMaybe "" . lookup "oauth_token" . unCredential
tokenSecret = fromMaybe "" . lookup "oauth_token_secret" . unCredential

data OAuthException = OAuthException String
                      deriving (Show, Eq, Data, Typeable)

instance Exception OAuthException

toStrict :: BSL.ByteString -> BS.ByteString
toStrict = BS.concat . BSL.toChunks

fromStrict :: BS.ByteString -> BSL.ByteString
fromStrict = BSL.fromChunks . return

-- | Get temporary credential for requesting acces token.
getTemporaryCredential :: (MonadResource m, MonadBaseControl IO m)
                       => OAuth         -- ^ OAuth Application
                       -> Manager
                       -> m Credential -- ^ Temporary Credential (Request Token & Secret).
getTemporaryCredential = getTemporaryCredential' id

-- | Get temporary credential for requesting access token with Scope parameter.
getTemporaryCredentialWithScope :: (MonadResource m, MonadBaseControl IO m)
                                => BS.ByteString -- ^ Scope parameter string
                                -> OAuth         -- ^ OAuth Application
                                -> Manager
                                -> m Credential -- ^ Temporay Credential (Request Token & Secret).
getTemporaryCredentialWithScope bs = getTemporaryCredential' (addScope bs)

#if MIN_VERSION_http_conduit(2, 0, 0)
addScope :: BS.ByteString -> Request -> Request
#else
addScope :: (MonadIO m) => BS.ByteString -> Request m -> Request m
#endif
addScope scope req | BS.null scope = req
                   | otherwise     = urlEncodedBody [("scope", scope)] req

-- | Get temporary credential for requesting access token via the proxy.
getTemporaryCredentialProxy :: (MonadResource m, MonadBaseControl IO m)
                            => Maybe Proxy   -- ^ Proxy
                            -> OAuth         -- ^ OAuth Application
                            -> Manager
                            -> m Credential -- ^ Temporary Credential (Request Token & Secret).
getTemporaryCredentialProxy p oa m = getTemporaryCredential' (addMaybeProxy p) oa m

getTemporaryCredential' :: (MonadResource m, MonadBaseControl IO m)
#if MIN_VERSION_http_conduit(2, 0, 0)
                        => (Request -> Request)       -- ^ Request Hook
#else
                        => (Request m -> Request m)   -- ^ Request Hook
#endif
                        -> OAuth                      -- ^ OAuth Application
                        -> Manager
                        -> m Credential    -- ^ Temporary Credential (Request Token & Secret).
getTemporaryCredential' hook oa manager = do
  let req = fromJust $ parseUrl $ oauthRequestUri oa
      crd = maybe id (insert "oauth_callback") (oauthCallback oa) $ emptyCredential
  req' <- signOAuth oa crd $ hook (req { method = "POST" })
  rsp <- httpLbs req' manager
  if responseStatus rsp == status200
    then do
      let dic = parseSimpleQuery . toStrict . responseBody $ rsp
      return $ Credential dic
    else liftIO . throwIO . OAuthException $ "Gaining OAuth Temporary Credential Failed: " ++ BSL.unpack (responseBody rsp)

-- | URL to obtain OAuth verifier.
authorizeUrl :: OAuth           -- ^ OAuth Application
             -> Credential      -- ^ Temporary Credential (Request Token & Secret)
             -> String          -- ^ URL to authorize
authorizeUrl = authorizeUrl' $ \oa -> const [("oauth_consumer_key", oauthConsumerKey oa)]

-- | Convert OAuth and Credential to URL to authorize.
--   This takes function to choice parameter to pass to the server other than
--   /oauth_callback/ or /oauth_token/.
authorizeUrl' :: (OAuth -> Credential -> SimpleQuery)
              -> OAuth           -- ^ OAuth Application
              -> Credential      -- ^ Temporary Credential (Request Token & Secret)
              -> String          -- ^ URL to authorize
authorizeUrl' f oa cr = oauthAuthorizeUri oa ++ BS.unpack (renderSimpleQuery True queries)
  where fixed   = ("oauth_token", token cr):f oa cr
        queries =
          case oauthCallback oa of
            Nothing       -> fixed
            Just callback -> ("oauth_callback", callback):fixed


-- | Get Access token.
getAccessToken, getTokenCredential
               :: (MonadResource m, MonadBaseControl IO m)
               => OAuth         -- ^ OAuth Application
               -> Credential    -- ^ Temporary Credential (with oauth_verifier if >= 1.0a)
               -> Manager
               -> m Credential -- ^ Token Credential (Access Token & Secret)
getAccessToken = getAccessToken' id

-- | Get Access token via the proxy.
getAccessTokenProxy, getTokenCredentialProxy
               :: (MonadResource m, MonadBaseControl IO m)
               => Maybe Proxy   -- ^ Proxy
               -> OAuth         -- ^ OAuth Application
               -> Credential    -- ^ Temporary Credential (with oauth_verifier if >= 1.0a)
               -> Manager
               -> m Credential -- ^ Token Credential (Access Token & Secret)
getAccessTokenProxy p = getAccessToken' $ addMaybeProxy p

getAccessToken' :: (MonadResource m, MonadBaseControl IO m)
#if MIN_VERSION_http_conduit(2, 0, 0)
                => (Request -> Request)       -- ^ Request Hook
#else
                => (Request m -> Request m)   -- ^ Request Hook
#endif
                -> OAuth                      -- ^ OAuth Application
                -> Credential                 -- ^ Temporary Credential (with oauth_verifier if >= 1.0a)
                -> Manager
                -> m Credential     -- ^ Token Credential (Access Token & Secret)
getAccessToken' hook oa cr manager = do
  let req = hook (fromJust $ parseUrl $ oauthAccessTokenUri oa) { method = "POST" }
  rsp <- flip httpLbs manager =<< signOAuth oa (if oauthVersion oa == OAuth10 then delete "oauth_verifier" cr else cr) req
  if responseStatus rsp == status200
    then do
      let dic = parseSimpleQuery . toStrict . responseBody $ rsp
      return $ Credential dic
    else liftIO . throwIO . OAuthException $ "Gaining OAuth Token Credential Failed: " ++ BSL.unpack (responseBody rsp)

getTokenCredential = getAccessToken
getTokenCredentialProxy = getAccessTokenProxy

insertMap :: Eq a => a -> b -> [(a,b)] -> [(a,b)]
insertMap key val = ((key,val):) . filter ((/=key).fst)

deleteMap :: Eq a => a -> [(a,b)] -> [(a,b)]
deleteMap k = filter ((/=k).fst)

-- | Insert an oauth parameter into given 'Credential'.
insert :: BS.ByteString -- ^ Parameter Name
       -> BS.ByteString -- ^ Value
       -> Credential    -- ^ Credential
       -> Credential    -- ^ Result
insert k v = Credential . insertMap k v . unCredential

-- | Convenient method for inserting multiple parameters into credential.
inserts :: [(BS.ByteString, BS.ByteString)] -> Credential -> Credential
inserts = flip $ foldr (uncurry insert)

-- | Remove an oauth parameter for key from given 'Credential'.
delete :: BS.ByteString -- ^ Parameter name
       -> Credential    -- ^ Credential
       -> Credential    -- ^ Result
delete key = Credential . deleteMap key . unCredential

injectVerifier :: BS.ByteString -> Credential -> Credential
injectVerifier = insert "oauth_verifier"

-- | Add OAuth headers & sign to 'Request'.
signOAuth :: (MonadUnsafeIO m)
          => OAuth              -- ^ OAuth Application
          -> Credential         -- ^ Credential
#if MIN_VERSION_http_conduit(2, 0, 0)
          -> Request            -- ^ Original Request
          -> m Request          -- ^ Signed OAuth Request
#else
          -> Request m          -- ^ Original Request
          -> m (Request m)    -- ^ Signed OAuth Request
#endif
signOAuth oa crd req = do
  crd' <- addTimeStamp =<< addNonce crd
  let tok = injectOAuthToCred oa crd'
  sign <- genSign oa tok req
  return $ addAuthHeader prefix (insert "oauth_signature" sign tok) req
  where
    prefix = case oauthRealm oa of
      Nothing -> "OAuth "
      Just v  -> "OAuth realm=\"" `BS.append` v `BS.append` "\","

baseTime :: UTCTime
baseTime = UTCTime day 0
  where
    day = ModifiedJulianDay 40587

showSigMtd :: SignMethod -> BS.ByteString
showSigMtd PLAINTEXT = "PLAINTEXT"
showSigMtd HMACSHA1  = "HMAC-SHA1"
showSigMtd (RSASHA1 _) = "RSA-SHA1"

addNonce :: MonadUnsafeIO m => Credential -> m Credential
addNonce cred = do
  nonce <- unsafeLiftIO $ replicateM 10 (randomRIO ('a','z')) -- FIXME very inefficient
  return $ insert "oauth_nonce" (BS.pack nonce) cred

addTimeStamp :: MonadUnsafeIO m => Credential -> m Credential
addTimeStamp cred = do
  stamp <- (floor . (`diffUTCTime` baseTime)) `liftM` unsafeLiftIO getCurrentTime
  return $ insert "oauth_timestamp" (BS.pack $ show (stamp :: Integer)) cred

injectOAuthToCred :: OAuth -> Credential -> Credential
injectOAuthToCred oa cred =
    inserts [ ("oauth_signature_method", showSigMtd $ oauthSignatureMethod oa)
            , ("oauth_consumer_key", oauthConsumerKey oa)
            , ("oauth_version", "1.0")
            ] cred

#if MIN_VERSION_http_conduit(2, 0, 0)
genSign :: MonadUnsafeIO m => OAuth -> Credential -> Request -> m BS.ByteString
#else
genSign :: MonadUnsafeIO m => OAuth -> Credential -> Request m -> m BS.ByteString
#endif
genSign oa tok req =
  case oauthSignatureMethod oa of
    HMACSHA1 -> do
      text <- getBaseString tok req
      let key  = BS.intercalate "&" $ map paramEncode [oauthConsumerSecret oa, tokenSecret tok]
      return $ encode $ toStrict $ bytestringDigest $ hmacSha1 (fromStrict key) text
    PLAINTEXT ->
      return $ BS.intercalate "&" $ map paramEncode [oauthConsumerSecret oa, tokenSecret tok]
    RSASHA1 pr ->
<<<<<<< HEAD
#if MIN_VERSION_RSA(2, 0, 0)
      liftM (encode . toStrict . rsassa_pkcs1_v1_5_sign hashSHA1 pr) (getBaseString tok req)
#else
      liftM (encode . toStrict . rsassa_pkcs1_v1_5_sign ha_SHA1 pr) (getBaseString tok req)
#endif
=======
      liftM (encode . toStrict . RSA.rsassa_pkcs1_v1_5_sign
#if MIN_VERSION_RSA(2, 0, 0)
                                     RSA.hashSHA1
#else
                                     RSA.ha_SHA1
#endif
                                     pr) (getBaseString tok req)
>>>>>>> 42bcb8ee

#if MIN_VERSION_http_conduit(2, 0, 0)
addAuthHeader :: BS.ByteString -> Credential -> Request -> Request
#else
addAuthHeader :: BS.ByteString -> Credential -> Request a -> Request a
#endif
addAuthHeader prefix (Credential cred) req =
  req { requestHeaders = insertMap "Authorization" (renderAuthHeader prefix cred) $ requestHeaders req }

renderAuthHeader :: BS.ByteString -> [(BS.ByteString, BS.ByteString)] -> BS.ByteString
renderAuthHeader prefix = (prefix `BS.append`). BS.intercalate "," . map (\(a,b) -> BS.concat [paramEncode a, "=\"",  paramEncode b, "\""]) . filter ((`elem` ["oauth_token", "oauth_verifier", "oauth_consumer_key", "oauth_signature_method", "oauth_timestamp", "oauth_nonce", "oauth_version", "oauth_callback", "oauth_signature"]) . fst)

-- | Encode a string using the percent encoding method for OAuth.
paramEncode :: BS.ByteString -> BS.ByteString
paramEncode = BS.concatMap escape
  where
    escape c | isAscii c && (isAlpha c || isDigit c || c `elem` "-._~") = BS.singleton c
             | otherwise = let num = map toUpper $ showHex (ord c) ""
                               oct = '%' : replicate (2 - length num) '0' ++ num
                           in BS.pack oct

#if MIN_VERSION_http_conduit(2, 0, 0)
getBaseString :: MonadUnsafeIO m => Credential -> Request -> m BSL.ByteString
#else
getBaseString :: MonadUnsafeIO m => Credential -> Request m -> m BSL.ByteString
#endif
getBaseString tok req = do
  let bsMtd  = BS.map toUpper $ method req
      isHttps = secure req
      scheme = if isHttps then "https" else "http"
      bsPort = if (isHttps && port req /= 443) || (not isHttps && port req /= 80)
                 then ':' `BS.cons` BS.pack (show $ port req) else ""
      bsURI = BS.concat [scheme, "://", host req, bsPort, path req]
      bsQuery = parseSimpleQuery $ queryString req
  bsBodyQ <- if isBodyFormEncoded $ requestHeaders req
                  then liftM parseSimpleQuery $ toLBS (requestBody req)
                  else return []
  let bsAuthParams = filter ((`elem`["oauth_consumer_key","oauth_token", "oauth_version","oauth_signature_method","oauth_timestamp", "oauth_nonce", "oauth_verifier", "oauth_version","oauth_callback"]).fst) $ unCredential tok
      allParams = bsQuery++bsBodyQ++bsAuthParams
      bsParams = BS.intercalate "&" $ map (\(a,b)->BS.concat[a,"=",b]) $ sortBy compareTuple
                   $ map (\(a,b) -> (paramEncode a,paramEncode b)) allParams
  -- parameter encoding method in OAuth is slight different from ordinary one.
  -- So this is OK.
  return $ BSL.intercalate "&" $ map (fromStrict.paramEncode) [bsMtd, bsURI, bsParams]

#if MIN_VERSION_http_conduit(2, 0, 0)
toLBS :: MonadUnsafeIO m => RequestBody -> m BS.ByteString
toLBS (RequestBodyLBS l) = return $ toStrict l
toLBS (RequestBodyBS s) = return s
toLBS (RequestBodyBuilder _ b) = return $ toByteString b
toLBS (RequestBodyStream _ givesPopper) = toLBS' givesPopper
toLBS (RequestBodyStreamChunked givesPopper) = toLBS' givesPopper

type Popper = IO BS.ByteString
type NeedsPopper a = Popper -> IO a
type GivesPopper a = NeedsPopper a -> IO a

toLBS' :: MonadUnsafeIO m => GivesPopper () -> m BS.ByteString
-- FIXME probably shouldn't be using MonadUnsafeIO
toLBS' gp = unsafeLiftIO $ do
    ref <- I.newIORef BS.empty
    gp (go ref)
    I.readIORef ref
  where
    go ref popper =
        loop id
      where
        loop front = do
            bs <- popper
            if BS.null bs
                then I.writeIORef ref $ BS.concat $ front []
                else loop (front . (bs:))
#else
toLBS :: MonadUnsafeIO m => RequestBody m -> m BS.ByteString
toLBS (RequestBodyLBS l) = return $ toStrict l
toLBS (RequestBodyBS s) = return s
toLBS (RequestBodyBuilder _ b) = return $ toByteString b
toLBS (RequestBodySource _ src) = toLBS' src
toLBS (RequestBodySourceChunked src) = toLBS' src

toLBS' :: MonadUnsafeIO m => Source m Builder -> m BS.ByteString
toLBS' src = liftM BS.concat $ src $= builderToByteString $$ CL.consume
#endif

isBodyFormEncoded :: [Header] -> Bool
isBodyFormEncoded = maybe False (=="application/x-www-form-urlencoded") . lookup "Content-Type"

compareTuple :: (Ord a, Ord b) => (a, b) -> (a, b) -> Ordering
compareTuple (a,b) (c,d) =
  case compare a c of
    LT -> LT
    EQ -> compare b d
    GT -> GT

#if MIN_VERSION_http_conduit(2, 0, 0)
addMaybeProxy :: Maybe Proxy -> Request -> Request
#else
addMaybeProxy :: Maybe Proxy -> Request m -> Request m
#endif
addMaybeProxy p req = req { proxy = p }<|MERGE_RESOLUTION|>--- conflicted
+++ resolved
@@ -51,7 +51,6 @@
 import Data.Data hiding (Proxy (..))
 #else
 import Data.Data
-<<<<<<< HEAD
 import qualified Data.ByteString.Char8 as BS
 import qualified Data.ByteString.Lazy.Char8 as BSL
 import Data.Maybe
@@ -84,9 +83,6 @@
 import Control.Monad.Trans.Resource
 import Data.Default
 import qualified Data.IORef as I
-=======
-#endif
->>>>>>> 42bcb8ee
 
 -- | Data type for OAuth client (consumer).
 --
@@ -381,21 +377,11 @@
     PLAINTEXT ->
       return $ BS.intercalate "&" $ map paramEncode [oauthConsumerSecret oa, tokenSecret tok]
     RSASHA1 pr ->
-<<<<<<< HEAD
 #if MIN_VERSION_RSA(2, 0, 0)
       liftM (encode . toStrict . rsassa_pkcs1_v1_5_sign hashSHA1 pr) (getBaseString tok req)
 #else
       liftM (encode . toStrict . rsassa_pkcs1_v1_5_sign ha_SHA1 pr) (getBaseString tok req)
 #endif
-=======
-      liftM (encode . toStrict . RSA.rsassa_pkcs1_v1_5_sign
-#if MIN_VERSION_RSA(2, 0, 0)
-                                     RSA.hashSHA1
-#else
-                                     RSA.ha_SHA1
-#endif
-                                     pr) (getBaseString tok req)
->>>>>>> 42bcb8ee
 
 #if MIN_VERSION_http_conduit(2, 0, 0)
 addAuthHeader :: BS.ByteString -> Credential -> Request -> Request
